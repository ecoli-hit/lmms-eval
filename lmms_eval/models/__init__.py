--- conflicted
+++ resolved
@@ -31,11 +31,8 @@
     "longva": "LongVA",
     "mantis": "Mantis",
     "minicpm_v": "MiniCPM_V",
-<<<<<<< HEAD
     "minimonkey": "MiniMonkey",
-=======
     "minicpm_v2_6": "MiniCPM_V2_6",
->>>>>>> cd5ac61a
     "mplug_owl_video": "mplug_Owl",
     "mplug_owl3_7b": "mplug_owl3_7b",
     "phi3v": "Phi3v",
